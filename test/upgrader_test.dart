/*
 * Copyright (c) 2018 Larry Aasen. All rights reserved.
 */

import 'package:flutter/material.dart';
import 'package:flutter/services.dart';
import 'package:flutter_test/flutter_test.dart';
import 'package:mockito/mockito.dart';
import 'package:package_info/package_info.dart';
import 'package:shared_preferences/shared_preferences.dart';
import 'package:upgrader/upgrader.dart';

import 'mock_appcast.dart';
import 'mockclient.dart';

void main() {
  SharedPreferences preferences;

  const sharedPrefsChannel = MethodChannel(
    'plugins.flutter.io/shared_preferences',
  );

  const kEmptyPreferences = <String, dynamic>{};

  setUp(() async {
    Upgrader.resetSingleton();

    // This idea to mock the shared preferences taken from:
    /// https://github.com/flutter/plugins/blob/master/packages/shared_preferences/test/shared_preferences_test.dart
    sharedPrefsChannel.setMockMethodCallHandler((MethodCall methodCall) async {
      if (methodCall.method == 'getAll') {
        return kEmptyPreferences;
      }
      return null;
    });
    preferences = await SharedPreferences.getInstance();
    await Upgrader().clearSavedSettings();
  });

  tearDown(() async {
    await preferences.clear();
  });

  testWidgets('test Upgrader class', (WidgetTester tester) async {
    final client = MockClient.setupMockClient();
    final upgrader = Upgrader();
    upgrader.client = client;

    expect(tester.takeException(), null);
    await tester.pumpAndSettle();
    try {
      expect(upgrader.appName(), 'Upgrader');
    } catch (e) {
      expect(e, upgrader.notInitializedExceptionMessage);
    }

    upgrader.installPackageInfo(
        packageInfo: PackageInfo(
            appName: 'Upgrader',
            packageName: 'com.larryaasen.upgrader',
            version: '1.9.9',
            buildNumber: '400'));
    await upgrader.initialize();

    // Calling initialize() a second time should do nothing
    await upgrader.initialize();

    expect(upgrader.appName(), 'Upgrader');
    expect(upgrader.currentAppStoreVersion(), '5.6');
    expect(upgrader.currentInstalledVersion(), '1.9.9');
    expect(upgrader.isUpdateAvailable(), true);

    upgrader.installAppStoreVersion('1.2.3');
    expect(upgrader.currentAppStoreVersion(), '1.2.3');
  });

  testWidgets('test installAppStoreListingURL', (WidgetTester tester) async {
    final upgrader = Upgrader();
    upgrader.installAppStoreListingURL(
        'https://itunes.apple.com/us/app/google-maps-transit-food/id585027354?mt=8&uo=4');

    expect(upgrader.currentAppStoreListingURL(),
        'https://itunes.apple.com/us/app/google-maps-transit-food/id585027354?mt=8&uo=4');
  });

  testWidgets('test UpgradeWidget', (WidgetTester tester) async {
    final client = MockClient.setupMockClient();
    final upgrader = Upgrader();
    upgrader.client = client;
    upgrader.debugLogging = true;

    upgrader.installPackageInfo(
        packageInfo: PackageInfo(
            appName: 'Upgrader',
            packageName: 'com.larryaasen.upgrader',
            version: '0.9.9',
            buildNumber: '400'));
    await upgrader.initialize();

    var called = false;
    var notCalled = true;
    upgrader.onUpdate = () {
      called = true;
      return true;
    };
    upgrader.onIgnore = () {
      notCalled = false;
      return true;
    };
    upgrader.onLater = () {
      notCalled = false;
      return true;
    };

    expect(upgrader.isUpdateAvailable(), true);
    expect(upgrader.isTooSoon(), false);

    expect(upgrader.messages, isNotNull);

    expect(upgrader.messages.buttonTitleIgnore, 'IGNORE');
    expect(upgrader.messages.buttonTitleLater, 'LATER');
    expect(upgrader.messages.buttonTitleUpdate, 'UPDATE NOW');

    upgrader.messages = MyUpgraderMessages();

    expect(upgrader.messages.buttonTitleIgnore, 'aaa');
    expect(upgrader.messages.buttonTitleLater, 'bbb');
    expect(upgrader.messages.buttonTitleUpdate, 'ccc');

    await tester.pumpWidget(_MyWidget());

    expect(find.text('Upgrader test'), findsOneWidget);
    expect(find.text('Upgrading'), findsOneWidget);

    // Pump the UI so the upgrader can display its dialog
    await tester.pumpAndSettle();
    await tester.pumpAndSettle();

    expect(upgrader.isTooSoon(), true);

    expect(find.text(upgrader.messages.title), findsOneWidget);
    expect(find.text(upgrader.message()), findsOneWidget);
    expect(find.text(upgrader.messages.prompt), findsOneWidget);
    expect(find.byType(FlatButton), findsNWidgets(3));
    expect(find.text(upgrader.messages.buttonTitleIgnore), findsOneWidget);
    expect(find.text(upgrader.messages.buttonTitleLater), findsOneWidget);
    expect(find.text(upgrader.messages.buttonTitleUpdate), findsOneWidget);

    await tester.tap(find.text(upgrader.messages.buttonTitleUpdate));
    await tester.pumpAndSettle();
    expect(find.text(upgrader.messages.buttonTitleIgnore), findsNothing);
    expect(find.text(upgrader.messages.buttonTitleLater), findsNothing);
    expect(find.text(upgrader.messages.buttonTitleUpdate), findsNothing);
    expect(called, true);
    expect(notCalled, true);
  });

  testWidgets('test UpgradeWidget ignore', (WidgetTester tester) async {
    final client = MockClient.setupMockClient();
    final upgrader = Upgrader();
    upgrader.client = client;

    upgrader.installPackageInfo(
        packageInfo: PackageInfo(
            appName: 'Upgrader',
            packageName: 'com.larryaasen.upgrader',
            version: '0.9.9',
            buildNumber: '400'));
    await upgrader.initialize();

    var called = false;
    var notCalled = true;
    upgrader.onIgnore = () {
      called = true;
      return true;
    };
    upgrader.onUpdate = () {
      notCalled = false;
      return true;
    };
    upgrader.onLater = () {
      notCalled = false;
      return true;
    };

    expect(upgrader.isTooSoon(), false);

    await tester.pumpWidget(_MyWidget());

    // Pump the UI so the upgrader can display its dialog
    await tester.pumpAndSettle();
    await tester.pumpAndSettle();

    await tester.tap(find.text(upgrader.messages.buttonTitleIgnore));
    await tester.pumpAndSettle();
    expect(find.text(upgrader.messages.buttonTitleIgnore), findsNothing);
    expect(called, true);
    expect(notCalled, true);
  });

  testWidgets('test UpgradeWidget later', (WidgetTester tester) async {
    final client = MockClient.setupMockClient();
    final upgrader = Upgrader();
    upgrader.client = client;

    upgrader.installPackageInfo(
        packageInfo: PackageInfo(
            appName: 'Upgrader',
            packageName: 'com.larryaasen.upgrader',
            version: '0.9.9',
            buildNumber: '400'));
    await upgrader.initialize();

    var called = false;
    var notCalled = true;
    upgrader.onLater = () {
      called = true;
      return true;
    };
    upgrader.onIgnore = () {
      notCalled = false;
      return true;
    };
    upgrader.onUpdate = () {
      notCalled = false;
      return true;
    };

    expect(upgrader.isTooSoon(), false);

    await tester.pumpWidget(_MyWidget());

    // Pump the UI so the upgrader can display its dialog
    await tester.pumpAndSettle();
    await tester.pumpAndSettle();

    await tester.tap(find.text(upgrader.messages.buttonTitleLater));
    await tester.pumpAndSettle();
    expect(find.text(upgrader.messages.buttonTitleLater), findsNothing);
    expect(called, true);
    expect(notCalled, true);
  });

  testWidgets('test UpgradeWidget Card upgrade', (WidgetTester tester) async {
    final client = MockClient.setupMockClient();
    final upgrader = Upgrader();
    upgrader.client = client;
    upgrader.debugLogging = true;

    upgrader.installPackageInfo(
        packageInfo: PackageInfo(
            appName: 'Upgrader',
            packageName: 'com.larryaasen.upgrader',
            version: '0.9.9',
            buildNumber: '400'));
    await upgrader.initialize();

    expect(upgrader.messages, isNotNull);

    var called = false;
    var notCalled = true;
    upgrader.onUpdate = () {
      called = true;
      return true;
    };
    upgrader.onLater = () {
      notCalled = false;
      return true;
    };
    upgrader.onIgnore = () {
      notCalled = false;
      return true;
    };

    expect(upgrader.isTooSoon(), false);

    await tester.pumpWidget(_MyWidgetCard());

    // Pump the UI so the upgrade card is displayed
    await tester.pumpAndSettle();

    await tester.tap(find.text(upgrader.messages.buttonTitleUpdate));
    await tester.pumpAndSettle();

    expect(called, true);
    expect(notCalled, true);
    expect(find.text(upgrader.messages.buttonTitleUpdate), findsNothing);
  });

  testWidgets('test UpgradeWidget Card ignore', (WidgetTester tester) async {
    final client = MockClient.setupMockClient();
    final upgrader = Upgrader();
    upgrader.client = client;
    upgrader.debugLogging = true;

    upgrader.installPackageInfo(
        packageInfo: PackageInfo(
            appName: 'Upgrader',
            packageName: 'com.larryaasen.upgrader',
            version: '0.9.9',
            buildNumber: '400'));
    await upgrader.initialize();

    var called = false;
    var notCalled = true;
    upgrader.onIgnore = () {
      called = true;
      return true;
    };
    upgrader.onLater = () {
      notCalled = false;
      return true;
    };
    upgrader.onUpdate = () {
      notCalled = false;
      return true;
    };

    expect(upgrader.isTooSoon(), false);

    await tester.pumpWidget(_MyWidgetCard());

    // Pump the UI so the upgrade card is displayed
    await tester.pumpAndSettle();

    await tester.tap(find.text(upgrader.messages.buttonTitleIgnore));
    await tester.pumpAndSettle();

    expect(called, true);
    expect(notCalled, true);
    expect(find.text(upgrader.messages.buttonTitleIgnore), findsNothing);
  });

  testWidgets('test UpgradeWidget Card later', (WidgetTester tester) async {
    final client = MockClient.setupMockClient();
    final upgrader = Upgrader();
    upgrader.client = client;
    upgrader.debugLogging = true;

    upgrader.installPackageInfo(
        packageInfo: PackageInfo(
            appName: 'Upgrader',
            packageName: 'com.larryaasen.upgrader',
            version: '0.9.9',
            buildNumber: '400'));
    await upgrader.initialize();

    var called = false;
    var notCalled = true;
    upgrader.onLater = () {
      called = true;
      return true;
    };
    upgrader.onIgnore = () {
      notCalled = false;
      return true;
    };
    upgrader.onUpdate = () {
      notCalled = false;
      return true;
    };

    expect(upgrader.isTooSoon(), false);

    await tester.pumpWidget(_MyWidgetCard());

    // Pump the UI so the upgrade card is displayed
    await tester.pumpAndSettle(const Duration(milliseconds: 5000));

    await tester.tap(find.text(upgrader.messages.buttonTitleLater));
    await tester.pumpAndSettle();

    expect(called, true);
    expect(notCalled, true);
    expect(find.text(upgrader.messages.buttonTitleLater), findsNothing);
  });

  testWidgets('test upgrader minAppVersion', (WidgetTester tester) async {
    final client = MockClient.setupMockClient();
    final upgrader = Upgrader();
    upgrader.client = client;
    upgrader.debugLogging = true;
    upgrader.minAppVersion = '1.0.0';

    upgrader.installPackageInfo(
        packageInfo: PackageInfo(
            appName: 'Upgrader',
            packageName: 'com.larryaasen.upgrader',
            version: '0.9.9',
            buildNumber: '400'));
    await upgrader.initialize();

    expect(upgrader.isTooSoon(), false);
    upgrader.minAppVersion = '0.5.0';
    expect(upgrader.belowMinAppVersion(), false);
    upgrader.minAppVersion = '1.0.0';
    expect(upgrader.belowMinAppVersion(), true);
    upgrader.minAppVersion = null;
    expect(upgrader.belowMinAppVersion(), false);
    upgrader.minAppVersion = 'empty';
    expect(upgrader.belowMinAppVersion(), false);
    upgrader.minAppVersion = '1.0.0';

    await tester.pumpWidget(_MyWidgetCard());

    // Pump the UI so the upgrade card is displayed
    await tester.pumpAndSettle(const Duration(milliseconds: 5000));

    expect(find.text(upgrader.messages.buttonTitleIgnore), findsNothing);
    expect(find.text(upgrader.messages.buttonTitleLater), findsNothing);
    expect(find.text(upgrader.messages.buttonTitleUpdate), findsOneWidget);
  });

  testWidgets('test UpgradeWidget unknown app', (WidgetTester tester) async {
    final client = MockClient.setupMockClient();
    final upgrader = Upgrader();
    upgrader.client = client;
    upgrader.debugLogging = true;
    upgrader.countryCode = 'IT';

    upgrader.installPackageInfo(
        packageInfo: PackageInfo(
            appName: 'MyApp',
            packageName: 'com.google.MyApp',
            version: '0.1.0',
            buildNumber: '1'));
    await upgrader.initialize();

    var called = false;
    var notCalled = true;
    upgrader.onLater = () {
      called = true;
      return true;
    };
    upgrader.onIgnore = () {
      notCalled = false;
      return true;
    };
    upgrader.onUpdate = () {
      notCalled = false;
      return true;
    };

    expect(upgrader.isTooSoon(), false);

    await tester.pumpWidget(_MyWidgetCard());

    // Pump the UI so the upgrade card is displayed
    await tester.pumpAndSettle();

    final laterButton = find.text(upgrader.messages.buttonTitleLater);
    expect(laterButton, findsNothing);

    expect(called, false);
    expect(notCalled, true);
  });

<<<<<<< HEAD
  group('initialize', () {
    test('should use fake Appcast', () async {
      final fakeAppcast = FakeAppcast();
      final client = MockClient.setupMockClient();
      final upgrader = Upgrader()
        ..client = client
        ..appcastConfig = fakeAppcast.config
        ..debugLogging = true
        ..appcast = fakeAppcast
        ..installPackageInfo(
          packageInfo: PackageInfo(
            appName: 'Upgrader',
            packageName: 'com.larryaasen.upgrader',
            version: '1.9.6',
            buildNumber: '42',
          ),
        );

      await upgrader.initialize();
=======
  test('test upgrader shouldDisplayUpgrade', () {
    final client = MockClient.setupMockClient();
    final upgrader = Upgrader();
    upgrader.client = client;
    upgrader.debugLogging = true;
>>>>>>> 5df546de

      expect(fakeAppcast.callCount, greaterThan(0));
    });
  });

  group('shouldDisplayUpgrade', () {
    test('should respect `debugDisplayAlways` property', () {
      final client = MockClient.setupMockClient();
      final upgrader = Upgrader()
        ..client = client
        ..debugLogging = true;

      expect(upgrader.shouldDisplayUpgrade(), false);
      upgrader.debugDisplayAlways = true;
      expect(upgrader.shouldDisplayUpgrade(), true);
      upgrader.debugDisplayAlways = false;
      expect(upgrader.shouldDisplayUpgrade(), false);
    });

    test('should be blocked when version is below minAppVersion', () async {
      final upgrader = Upgrader()
        ..client = MockClient.setupMockClient()
        ..debugLogging = true
        ..minAppVersion = '2.0.0'
        ..installPackageInfo(
          packageInfo: PackageInfo(
            appName: 'Upgrader',
            packageName: 'com.larryaasen.upgrader',
            version: '1.9.6',
            buildNumber: '42',
          ),
        );

      await upgrader.initialize();

      final shouldDisplayUpgrade = upgrader.shouldDisplayUpgrade();

      expect(shouldDisplayUpgrade, true);
    });

    test('should be blocked when bestItem has critical update', () async {
      final appcast = MockAppcast();
      const version = '2.0.0';

      when(appcast.bestItem()).thenReturn(
        AppcastItem(
          versionString: version,
          fileURL: 'https://some.fakewebsite.com',
          tags: [AppcastConstants.ElementCriticalUpdate],
        ),
      );

      final upgrader = Upgrader()
        ..client = MockClient.setupMockClient()
        ..appcast = appcast
        ..debugLogging = true
        ..installPackageInfo(
          packageInfo: PackageInfo(
            appName: 'Upgrader',
            packageName: 'com.larryaasen.upgrader',
            version: version,
            buildNumber: '42',
          ),
        );

      await upgrader.initialize();

      final shouldDisplayUpgrade = upgrader.shouldDisplayUpgrade();

      expect(shouldDisplayUpgrade, true);
    });
  });

  test('test UpgraderMessages', () {
    verifyMessages(UpgraderMessages(code: 'en'), 'en');
    verifyMessages(UpgraderMessages(code: 'ar'), 'ar');
    verifyMessages(UpgraderMessages(code: 'es'), 'es');
    verifyMessages(UpgraderMessages(code: 'fr'), 'fr');
    verifyMessages(UpgraderMessages(code: 'ko'), 'ko');
    verifyMessages(UpgraderMessages(code: 'pt'), 'pt');
    verifyMessages(UpgraderMessages(code: 'pl'), 'pl');
  });
}

void verifyMessages(UpgraderMessages messages, String code) {
  expect(messages.languageCode, code);
  expect(messages.message(UpgraderMessage.body).isNotEmpty, isTrue);
  expect(
      messages.message(UpgraderMessage.buttonTitleIgnore).isNotEmpty, isTrue);
  expect(messages.message(UpgraderMessage.buttonTitleLater).isNotEmpty, isTrue);
  expect(
      messages.message(UpgraderMessage.buttonTitleUpdate).isNotEmpty, isTrue);
  expect(messages.message(UpgraderMessage.prompt).isNotEmpty, isTrue);
  expect(messages.message(UpgraderMessage.title).isNotEmpty, isTrue);
}

class _MyWidget extends StatelessWidget {
  const _MyWidget({
    Key key,
  }) : super(key: key);

  @override
  Widget build(BuildContext context) {
    return MaterialApp(
      title: 'Upgrader test',
      home: Scaffold(
        appBar: AppBar(
          title: Text('Upgrader test'),
        ),
        body: UpgradeAlert(
            debugLogging: true,
            child: Column(
              children: <Widget>[Text('Upgrading')],
            )),
      ),
    );
  }
}

class _MyWidgetCard extends StatelessWidget {
  const _MyWidgetCard({
    Key key,
  }) : super(key: key);

  @override
  Widget build(BuildContext context) {
    return MaterialApp(
      title: 'Upgrader test',
      home: Scaffold(
        appBar: AppBar(
          title: Text('Upgrader test'),
        ),
        body: Column(
          children: <Widget>[UpgradeCard(debugLogging: true)],
        ),
      ),
    );
  }
}

class MyUpgraderMessages extends UpgraderMessages {
  @override
  String get buttonTitleIgnore => 'aaa';
  @override
  String get buttonTitleLater => 'bbb';
  @override
  String get buttonTitleUpdate => 'ccc';
}<|MERGE_RESOLUTION|>--- conflicted
+++ resolved
@@ -455,7 +455,6 @@
     expect(notCalled, true);
   });
 
-<<<<<<< HEAD
   group('initialize', () {
     test('should use fake Appcast', () async {
       final fakeAppcast = FakeAppcast();
@@ -475,13 +474,6 @@
         );
 
       await upgrader.initialize();
-=======
-  test('test upgrader shouldDisplayUpgrade', () {
-    final client = MockClient.setupMockClient();
-    final upgrader = Upgrader();
-    upgrader.client = client;
-    upgrader.debugLogging = true;
->>>>>>> 5df546de
 
       expect(fakeAppcast.callCount, greaterThan(0));
     });
