--- conflicted
+++ resolved
@@ -1,4 +1,8 @@
-<<<<<<< HEAD
+## Next
+
+- Fixed issue #239 where some Android release notes that contained <br> HTML tags were not converted into \n characters.
+- Added Portuguese release notes translation. (thanks to @RodolfoSilva)
+
 ## [5.1.0-alpha.1]
 
 - Updated the initialization of upgrader to use a future that will allow the initialize method to be called multiple times. This
@@ -7,15 +11,7 @@
 - Added additional try/catch logic to report App Store API errors.
 - Fixed unit tests that were broken due to the initialization changes.
 
-## [5.0.0]
-=======
-## Next
-
-- Fixed issue #239 where some Android release notes that contained <br> HTML tags were not converted into \n characters.
-- Added Portuguese release notes translation. (thanks to @RodolfoSilva)
-
 ## 5.0.0
->>>>>>> dc383431
 
 - Updated to Flutter 3.0.1 and Dart 2.17.1.
 - Updated all package dependencies to their latest version.
