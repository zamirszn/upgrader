<<<<<<< HEAD
## [5.0.0-alpha.1]

- Updated to Flutter 3.01 and Dart 2.17.1.
- Updated all package dependencies to their latest version.
- Fixed a few warnings.
=======
## [4.11.1]

- Fixed issue #236 where the 'he' body message was missing a `}` character.
>>>>>>> 22218dcd

## [4.11.0]

- Updated package dependencies:
    - mockito to ">=5.0.0 <5.4.0"
- Added new language translations for Danish ('da'). (thanks to @Ruukas97)
- Updated README to include a screenshot of a minAppVersion example.

## [4.10.0]

- Updated minimum Flutter version to 2.5.0 and Dart to 2.14.0.
- Updated package dependencies:
    - device_info_plus to ">=3.2.0 <7.0.0"
    - html to ">=0.15.0 <=0.15.1"
    - http to ">=0.13.0 <=0.13.5"
    - package_info_plus to ">=1.3.0 <3.0.0"
    - shared_preferences to ">=2.0.3 <2.1.0"
    - url_launcher to ">=6.1.0 <= 6.1.5"

## [4.9.0]

- Expanded dependency version ranges without breaking compatibility. More dependency
updates coming in the next update.
- Updated package dependencies:
    - device_info_plus to ">=3.2.0 <6.0.0"
    - http to ">=0.13.0 <=0.13.3"
    - os_detect to ">=2.0.0 <2.1.0"
    - package_info_plus to ">=1.3.0 <=1.4.2"
    - shared_preferences to ">=2.0.3 <=2.0.7"
- Updated example to use Dart >=2.12.0.

## [4.8.1]

- Fixed Android locale language code in lookupURLById. Thanks to [@humanolaranja](https://github.com/humanolaranja) for this update.

## [4.8.0]

- Release notes for the Android Play Store now display in device locale language code. Updated the Play Store API request to include the language code. Thanks to [@humanolaranja](https://github.com/humanolaranja) for this update.

## [4.7.0]

- Changed the Android Play Store description minimum app version tag from `[:mav: 1.2.3]`, which is not allowed by Google,
to `[Minimum supported app version: 1.2.3]`, which should be allowed. Thanks to @joymyr for the suggestion.
- Improved the Android Play Store command line app by adding country as an optional parameter.
- Updated README with platforms supported.

## [4.7.0-alpha.1]

- Changed the Android Play Store description minimum app version tag from `[:mav: 1.2.3]`, which is not allowed by Google,
to `[Minimum supported app version: 1.2.3]`, which should be allowed. Thanks to @joymyr for the suggestion.

## [4.6.1]

- Added new language translations for Chinese ('zh'). (thanks to @nivlaoh)
- Added new language translations for Hebrew ('he'). (thanks to @TomerPacific)
- Added new language translations for Hindi ('hi'). (thanks to @chirag-chopra)
- Added new language translations for Telugu ('te'). (thanks to @moulibheemaneti)
- Added Indonesian releaseNotes translation. (thanks to @malvinpratama)
- Added Italian releaseNotes translation. (thanks to @JustLazzah)
- Added Japanese releaseNotes translation. (thanks to @akirakakar)

## [4.6.0]

- Updated the Android Play Store API request to include the country code, and added cache buster to break the HTTP caching.
- Updated the device_info_plus dependency to include version 4.1.0 and up to <4.2.0.

## [4.5.0]

- Added German releaseNotes translation. (thanks to @LenhartStephan)
- Fixed punctuation for French language. (thanks to @benoitkugler)
- Added French releaseNotes translation. (thanks to @benoitkugler)
- Added Arabic releaseNotes translation. (thanks to @AhmadAbuRjeila)
- Fixed minor issue with the Arabic translation of the word "later". (thanks to @alhamri)

## [4.4.2]

- Corrected CHANGELOG issue with version [4.4.1].

## [4.4.1]

- Fixed launch url malfunction issue with iOS. (thanks to @samcho0608)

## [4.4.0]

- Updated the version package to support version ranges from >=2.0.0 <3.1.0.
- Improved exception handling around version parsing.
- Fixed methods ITunesResults.minAppVersion and PlayStoreResults.minAppVersion to
handle tagName parameter properly.

## [4.3.0]

- Updated the device_info_plus package to support version ranges from >=3.2.0 to <4.1.0.
- Improved the use of shared preferences in unit test.

## [4.2.2]

- Fixed an issue on Android when the Webview was opening instead of the Play Store.

## [4.2.2-alpha.1]

- Fixed an issue on Android when the Webview was opening instead of the Play Store.
- This is a pre-release to allow for testing with a large amount of developers.

## [4.2.1]

- After the latest update to the Play Store, the Android app version was not being
found on the Play Store. This has been resolved.
- Changed the "upgrader: instantiated." message to be behind debugLogging.

## [4.2.1-alpha.2]

- Removed noisy exception messages that were logged during Play Store access.

## [4.2.1-alpha.1]

- After the latest update to the Play Store, the Android app version was not being
found on the Play Store. This has been resolved.
- This is a pre-release to allow for testing with a large amount of developers.

## [4.2.0]

- Updated Play Store release notes containing `<br>` to use newline ('\n') instead.

## [4.1.2]

* Fixed Flutter 3 warnings related to `WidgetsBinding.instance`.
* Fixed a typo in the Persian body message.
* Updated xml dependency to ">=5.0.2 <7.0.0".

## [4.1.1]

* Fixed error from pub.dev because it used Flutter 2.10.5: "The property 'window' can't be unconditionally accessed because the receiver can be 'null'."

## [4.1.0]

* Minor updates after upgrading Flutter to 3.0.0 and Dart to 2.17.0.

## [4.0.0]

* [BREAKING] No more singleton. This is a huge update to remove the use of a singleton for Upgrader.
It is now a normal class that is passed to either UpgradeAlert or UpgradeCard.
This makes it easy to subclass Upgrader and change its behavior. The parameters
to UpgradeAlert and UpgradeCard have been removed, and can be set on Upgrader.
See the various examples for more information.

* Changed the callback signature for the willDisplayUpgrade callback to add
minAppVersion, installedVersion, and appStoreVersion parameters.

* Updated url_launcher to version 6.1.0.

* There are no new features, no feature updates, and no bug fixes in this release.

## 4.0.0-alpha.4

[BREAKING]
Changed the callback signature for the willDisplayUpgrade callback to add
minAppVersion, installedVersion, and appStoreVersion parameters.

## 4.0.0-alpha.3

Moved the upgrader parameter for UpgradeCard to a named parameter.

There are no new features, no feature updates, and no bug fixes in this release.

## 4.0.0-alpha.2

The Upgrader class is now used as a shared instance with UpgradeAlert and UpgradeCard.

There are no new features, no feature updates, and no bug fixes in this release.

## 4.0.0-alpha.1

[BREAKING]
No more singleton. This is a huge update to remove the use of a singleton for Upgrader.
It is now a normal class that is passed to either UpgradeAlert or UpgradeCard.
This makes it easy to subclass Upgrader and change its behavior. The parameters
to UpgradeAlert and UpgradeCard have been removed, and can be set on Upgrader.
See the various examples for more information.

Updated url_launcher to version 6.1.0.

There are no new features, no feature updates, and no bug fixes in this release.

## 3.15.0

* Added new language translations for Mongolian ('mn').
* Added new message phrase for 'Release Notes'. All language translations need
to be updated to include a translation. The English and Spanish translations are
included.
* Updated url_launcher to version 6.1.0, and fixed two deprecations from that upgrade.

## 3.14.0

* BREAKING (Minor): Changed the parameter name `debugAlwaysUpgrade` to `debugDisplayAlways`
in `UpgradeAlert` and `UpgradeCard` to be consistent with the rest of the code
and with the README.
* Added new language translation for Dutch ('nl').
* Added new language translation for Khmer ('km').
* Added new language translation for Haitian Creole ('ht').
* Added new language translation for Japanese ('ja').
* Added new callback: `willDisplayUpgrade`: called when `upgrader` determines that
an upgrade may or may not be displayed, defaults to ```null```. The `value`
parameter will be true when it should be displayed, and false when it should not
be displayed. One good use for this callback is logging metrics for your app.

## 3.13.0

* Added new language translation for Swedish ('sv').

## 3.12.1

* Removed the use of dart:io from the package to allow for compatibility on web.
Added use of pacakge os_detect instead. Testing still uses dart:io.

## 3.12.0

* Updated to device_info_plus.
* Changed from using pedantic to flutter_lints. Now using the rules from
flutter_lints/flutter.yaml.
* Now using const instead of final on many variables.
* Resolved linting issues. Used typed over untyped uninitialized variables.

## 3.11.1

* Fixed exception while running in the browser. Added example support for web.

## 3.11.0

* Added new language translations for Greek ('el').

## 3.10.0

* Added new language translations for Lithuanian ('lt').

## 3.9.0

* Added support for minimum app version in the app store description field. See
README for more details.

## 3.8.0

* Added new language translations for Norwegian ('nb').

## 3.7.0

* Migrated from the deprecated package_info plugin to package_info_plus.

## 3.6.0

* Fixed exception for Android release notes when there was no WHAT'S NEW section
on Google Play. Now, the main app description will be used for release notes.

## 3.5.1

* Fixed issue with large text on a small device. Now, the content will scroll.

## 3.5.0

* Added support for Android using the Google Play Store. Now, by default on
Android, the version of the app on the Google Play Store will be used, and there
is no need to setup the Appcast. You can continue using the Appcast on Android,
but it is no longer needed when the app is in the Google Play Store.
* Added a cache buster to the iTunes API URL to break the HTTP caching.

## 3.4.1

* Fixed issue with Appcast where the upgrade message was not displayed.

## 3.4.0

* Added new language translations for Tamil ('ta'), Kazakh ('kk'), Bengali ('bn'), Ukrainian ('uk').

## 3.3.1

* Fixed the parsing of the Appcast body to handle UTF-8 correctly.

## 3.3.0

* When using the ```UpgradeAlert``` widget, the Android back button will not
dismiss the alert dialog by default anymore. To allow the back button to dismiss
the dialog, use ```shouldPopScope``` and return true.

## 3.2.1

* Resolved issue where release notes for the iOS App Store always displayed Minor updates and improvements.

## 3.2.0

* Resolved issue where the country code used by the iTunes Search API should have been upper case.

## 3.1.0

* Added release notes. On iOS the release notes are automatically displayed. For Appcast the description will be used for release notes.
* Added new language translations for Filipino ('fil') and Persian ('fa').

## 3.0.0

* Moved to Flutter 2.0.0 stable.

## 3.0.0-nullsafety.2

* Resolved issues with unit tests so all are passing now. Minor package upgrades.

## 3.0.0-nullsafety.1

* BREAKING CHANGE - Migrated to null safety.
* Upgraded these packages to null safety: device_info, http, package_info, shared_preferences, url_launcher, xml, mockito, pedantic, version.
* Removed reference to unused package flutter_device_locale.
* Skipped many of the unit tests because they could not be quickly resolved of failures. Will send a pre-release version out quickly before testing is completed so that others can use this, and then continue working on the failed tests before release.

## 2.8.2

* Fixed issue with language code that was not supported. It now defaults to 'en' English.
* Added Codemagic CI configuration file.

## 2.8.1

* Improved error checking on UpgraderMessages language code.
* Added extra debug logging.

## 2.8.0

* Changed the parameter daysUntilAlertAgain to durationUntilAlertAgain which is
a breaking change. Thanks to [José](https://github.com/nwparker) for his contribution.
* Updated the Android example to AndroidX.
* Added extra debug logging for language code.
* Moved classes AlertStyleWidget, UpgradeBase, and UpgradeCard into their own Dart files.
* Added Cupertino style alert test.

## 2.7.3

* Added a property to the Upgrader class to allow mocking out Appcast for testing. Thanks
to [Jonah Walker](https://github.com/supposedlysam-bb) for the update.

## 2.7.2

* Added a wider version range for package device_info, up to <1.1.0.

## 2.7.1

* Added extra debug logging.

## 2.7.0

* Added support for a Cupertino style dialog for UpgradeAlert.

## 2.6.2

* Added new language translations for Vietnamese ('vi'), Russian ('ru), Hungarian ('hu'), Turkish ('tr), Indonesian ('id).

## 2.6.1

* Fixed Portuguese and Korean body messages that were reversed. Thanks to Clare Kang for the fix.

## 2.6.0

* Added new language translations for German ('de') and Italian ('it').

## 2.5.2

* Fixed potential crash when the app name is null.

## 2.5.1

* Fixed a bug on Android where the alert was displayed without using an Appcast.

## 2.5.0

* Added new language translations for Polish ('pl') and Korean ('ko').

## 2.4.1

* Fixed issue with default country code

## 2.4.0

* Added new language translations for French ('fr') and Portuguese ('pt').
* Updated the Appcast class to support a newer version of the Xml package.

## 2.3.0

* Enhanced to prevent the dialog and card from being closed when in a blocked state, either with a critical update, or when the minimum app version is enforced.

## 2.2.1

* Added support for mocking the Appcast.

## 2.2.0

* Added support for Arabic language localization.

## 2.1.0

* Added support for an optional minimum app version. If the installed version is below the minimum app version,
the ignore and later buttons will be hidden. This is similar to the critical update attribute for Appcast.
* The iOS App Store query will now default to the country code of the system locale,
instead of `US`. This will help suggest upgrades to users from countries other than
the US. The country code can be overriden with the optional `countryCode` parameter.

## 2.0.0

* Major enhancements!
* This update provides language localization in English and Spanish using the new class UpgraderMessage, with the ability to add additional languages, and customize strings. Support for Spanish is included and will work without code changes.
* A few parameters were removed, and if used, will be a breaking change. Most use of this update will not require code changes.
* Five parameters removed: buttonTitleIgnore, buttonTitleLater, buttonTitleUpdate, prompt, title.
* All parameters that were removed are now contained in the messages parameter.
* The body of the message can now be customized and uses mustache style template variables.
* Bumped version to 2.0.0

## 0.11.2

* Removed the restriction for Flutter SDK <1.18.0

## 0.11.1

* Changed use of TargetPlatform and eliminated some warnings.

## 0.11.0

* Updated Flutter SDK to <1.18.0 in support of Flutter 1.17.0.

## 0.10.4

* Updated dependency xml to ">=3.5.0 <5.0.0" to improve score on pub.dev in the 
Maintenance issues and suggestions section.

## 0.10.3

* Updated depenency flutter_device_locale to 0.4.0, and xml to 3.5.0, to improve score on pub.dev in the 
Maintenance issues and suggestions section.

## 0.10.2

* Prepare for 1.0.0 version of sensors and package_info. ([dart_lsc](https://github.com/amirh/dart_lsc))

## 0.10.1

* Downgraded Flutter to stable channel on Travis CI and CircleCI builds to align with pub.dev health scoring.
* Removed the use of TargetPlatform.macOS since it is only available on Flutter 1.13.0 and above.

## 0.10.0

* Added options to hide ignore and later buttons. (Thanks to Karthik Ponnam)
* Added option to close alert dialog on tap outside of alert dialog. (Thanks to Karthik Ponnam)
* 

## 0.9.0

* Added minimum support for Flutter at version 1.30.0 and above to support TargetPlatform.macOS.

## 0.8.1

* Removed TargetPlatform.macOS since pub.dev does not support it yet.

## 0.8.0

* Added support to ITunesSearchAPI for the country query string parameter. Improved example, and added a few new iTunes tests. Minor updates based on Health suggestions from pub.dev, utilizing pedantic.

## 0.7.0

* Improved error messaging, allowed Appcast OS name (sparkle:os) to be case insensitive, example
defaults to debug logging on, and added command line app to evaluate the iTunes search.

## 0.6.0

* Fixed issue to not use the OS version string (deviceInfo.androidInfo.version.baseOS) when it is not a valid Semantic Version as defined here http://semver.org/.

## 0.5.1+1

* updated the examples with an Appcast for Android.

## 0.5.1

* downgraded the xml package version to 3.4.0 to be compatible with Dart 2.2, and updated the Dart version to 2.2.0

## 0.5.0

* **Breaking change**. Migrate from the deprecated original Android Support Library to AndroidX. This shouldn't result in any functional changes, but it requires any Android apps using this plugin to also migrate if they're using the original support library.

## 0.4.3

* improved README documentation and example code

## 0.4.2

* fixed README file that appears on the Dart Packages website

## 0.4.1

* fixed README file that appears on the Dart Packages website

## 0.4.0

* added Appcast to support Android upgrades

## 0.3.0

* added UpgradeCard class

## 0.2.0

* added many customizations to the widget including callbacks for onIgnore, onLater, and onUpdate
* updated the README screenshot
* updated tests, improved README
* broke out widget into new file 

## 0.1.0

* Initial Open Source release.<|MERGE_RESOLUTION|>--- conflicted
+++ resolved
@@ -1,14 +1,12 @@
-<<<<<<< HEAD
 ## [5.0.0-alpha.1]
 
 - Updated to Flutter 3.01 and Dart 2.17.1.
 - Updated all package dependencies to their latest version.
 - Fixed a few warnings.
-=======
+
 ## [4.11.1]
 
 - Fixed issue #236 where the 'he' body message was missing a `}` character.
->>>>>>> 22218dcd
 
 ## [4.11.0]
 
