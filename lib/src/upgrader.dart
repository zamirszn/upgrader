/*
 * Copyright (c) 2018 Larry Aasen. All rights reserved.
 */

import 'dart:async';
import 'dart:io';

import 'package:flutter/cupertino.dart';
import 'package:flutter/material.dart';
import 'package:http/http.dart' as http;
import 'package:package_info/package_info.dart';
import 'package:shared_preferences/shared_preferences.dart';
import 'package:url_launcher/url_launcher.dart';
import 'package:version/version.dart';

import 'appcast.dart';
import 'itunes_search_api.dart';
import 'upgrade_messages.dart';

/// Signature of callbacks that have no arguments and return bool.
typedef BoolCallback = bool Function();

/// There are two different dialog styles: Cupertino and Material
enum UpgradeDialogStyle { cupertino, material }

/// A class to define the configuration for the appcast. The configuration
/// contains two parts: a URL to the appcast, and a list of supported OS
/// names, such as "android", "ios".
class AppcastConfiguration {
  final List<String> supportedOS;
  final String url;

  AppcastConfiguration({
    this.supportedOS,
    this.url,
  });
}

/// A singleton class to configure the upgrade dialog.
class Upgrader {
  static Upgrader _singleton = Upgrader._internal();

  /// The appcast configuration ([AppcastConfiguration]) used by [Appcast].
  /// When an appcast is configured for iOS, the iTunes lookup is not used.
  AppcastConfiguration appcastConfig;

  /// Provide an Appcast that can be replaced for mock testing.
  Appcast appcast;

  /// Provide an HTTP Client that can be replaced for mock testing.
  http.Client client = http.Client();

  /// Days until alerting user again
  int daysUntilAlertAgain = 3;

  /// For debugging, always force the upgrade to be available.
  bool debugDisplayAlways = false;

  /// For debugging, display the upgrade at least once once.
  bool debugDisplayOnce = false;

  /// Enable print statements for debugging.
  bool debugLogging = false;

  /// The localized messages used for display in upgrader.
  UpgraderMessages messages;

  final notInitializedExceptionMessage =
      'initialize() not called. Must be called first.';

  /// Called when the ignore button is tapped or otherwise activated.
  /// Return false when the default behavior should not execute.
  BoolCallback onIgnore;

  /// Called when the later button is tapped or otherwise activated.
  /// Return false when the default behavior should not execute.
  BoolCallback onLater;

  /// Called when the update button is tapped or otherwise activated.
  /// Return false when the default behavior should not execute.
  BoolCallback onUpdate;

  /// Hide or show Ignore button on dialog (default: true)
  bool showIgnore = true;

  /// Hide or show Later button on dialog (default: true)
  bool showLater = true;

  /// Can alert dialog be dismissed on tap outside of the alert dialog. Not used by alert card. (default: false)
  bool canDismissDialog = false;

  /// The country code that will override the system locale. Optional. Used only for iOS.
  String countryCode;

  /// The minimum app version supported by this app. Earlier versions of this app
  /// will be forced to update to the current version. Optional.
  String minAppVersion;

  /// The upgrade dialog style. Optional. Used only on UpgradeAlert. (default: material)
  UpgradeDialogStyle dialogStyle = UpgradeDialogStyle.material;

  bool _displayed = false;
  bool _initCalled = false;
  PackageInfo _packageInfo;

  String _installedVersion;
  String _appStoreVersion;
  String _appStoreListingURL;
  String _updateAvailable;
  DateTime _lastTimeAlerted;
  String _lastVersionAlerted;
  String _userIgnoredVersion;
  bool _hasAlerted = false;
  bool _isCriticalUpdate = false;

  factory Upgrader() {
    return _singleton;
  }

  Upgrader._internal();

  void installPackageInfo({PackageInfo packageInfo}) {
    _packageInfo = packageInfo;
    _initCalled = false;
  }

  void installAppStoreVersion(String version) {
    _appStoreVersion = version;
  }

  void installAppStoreListingURL(String url) {
    _appStoreListingURL = url;
  }

  Future<bool> initialize() async {
    if (_initCalled) {
      return true;
    }

    _initCalled = true;

    messages ??= UpgraderMessages();

    await _getSavedPrefs();

    if (_packageInfo == null) {
      _packageInfo = await PackageInfo.fromPlatform();
      if (debugLogging) {
        print(
            'upgrader: package info packageName: ${_packageInfo.packageName}');
        print('upgrader: package info version: ${_packageInfo.version}');
      }
    }

    await _updateVersionInfo();

    _installedVersion = _packageInfo.version;

    return true;
  }

  Future<bool> _updateVersionInfo() async {
    // If there is an appcast for this platform
    if (_isAppcastThisPlatform()) {
      if (debugLogging) {
        print('upgrader: appcast is available for this platform');
      }

      final appcast = this.appcast ?? Appcast(client: client);
      await appcast.parseAppcastItemsFromUri(appcastConfig.url);
      if (debugLogging) {
        var count = appcast.items == null ? 0 : appcast.items.length;
        print('upgrader: appcast item count: $count');
      }
      final bestItem = appcast.bestItem();
      if (bestItem != null &&
          bestItem.versionString != null &&
          bestItem.versionString.isNotEmpty) {
        if (debugLogging) {
          print(
              'upgrader: appcast best item version: ${bestItem.versionString}');
        }
        _appStoreVersion ??= bestItem.versionString;
        _appStoreListingURL ??= bestItem.fileURL;
        if (bestItem.isCriticalUpdate) {
          _isCriticalUpdate = true;
        }
      }
    } else {
      // If this platform is not iOS, skip the iTunes lookup
      if (Platform.isAndroid) {
        return false;
      }

      if (_packageInfo == null || _packageInfo.packageName.isEmpty) {
        return false;
      }

      // The  country code of the locale, defaulting to `US`.
      final code = countryCode ?? findCountryCode();

      final iTunes = ITunesSearchAPI();
      iTunes.client = client;
      final country = code;
      final response = await iTunes.lookupByBundleId(_packageInfo.packageName,
          country: country);

      _appStoreVersion ??= ITunesResults.version(response);
      _appStoreListingURL ??= ITunesResults.trackViewUrl(response);
    }

    return true;
  }

  bool _isAppcastThisPlatform() {
    if (appcastConfig == null ||
        appcastConfig.url == null ||
        appcastConfig.url.isEmpty) {
      return false;
    }

    // Since this appcast config contains a URL, this appcast is valid.
    // However, if the supported OS is not listed, it is not supported.
    // When there are no supported OSes listed, they are all supported.
    var supported = true;
    if (appcastConfig.supportedOS != null) {
      supported = appcastConfig.supportedOS.contains(Platform.operatingSystem);
    }
    return supported;
  }

  bool _verifyInit() {
    if (!_initCalled) {
      throw (notInitializedExceptionMessage);
    }
    return true;
  }

  String appName() {
    _verifyInit();
    return _packageInfo.appName;
  }

  String currentAppStoreListingURL() {
    return _appStoreListingURL;
  }

  String currentAppStoreVersion() {
    return _appStoreVersion;
  }

  String currentInstalledVersion() {
    return _installedVersion;
  }

  String message() {
    var msg = messages.message(UpgraderMessage.body);
    msg = msg.replaceAll('{{appName}}', appName() ?? '');
    msg = msg.replaceAll(
        '{{currentAppStoreVersion}}', currentAppStoreVersion() ?? '');
    msg = msg.replaceAll(
        '{{currentInstalledVersion}}', currentInstalledVersion() ?? '');
    return msg;
  }

  void checkVersion({@required BuildContext context}) {
    if (!_displayed) {
      final shouldDisplay = shouldDisplayUpgrade();
      if (debugLogging) {
        print('upgrader: shouldDisplayUpgrade: $shouldDisplay');
      }
      if (shouldDisplay) {
        _displayed = true;
        Future.delayed(Duration(milliseconds: 0), () {
          _showDialog(
              context: context,
              title: messages.message(UpgraderMessage.title),
              message: message(),
              canDismissDialog: canDismissDialog);
        });
      }
    }
  }

  bool blocked() {
    return belowMinAppVersion() || _isCriticalUpdate;
  }

  bool shouldDisplayUpgrade() {
    final isBlocked = blocked();
<<<<<<< HEAD
    // If installed version below minimum app version, or is a critical update,
=======

    if (debugLogging) {
      print('upgrader: blocked: $isBlocked');
      print('upgrader: debugDisplayAlways: $debugDisplayAlways');
      print('upgrader: debugDisplayOnce: $debugDisplayOnce');
      print('upgrader: hasAlerted: $_hasAlerted');
    }

    // If installed version is below minimum app version, or is critical update,
>>>>>>> 3246ec53
    // disable ignore and later buttons.
    if (isBlocked) {
      showIgnore = false;
      showLater = false;
    }
    if (debugDisplayAlways || (debugDisplayOnce && !_hasAlerted)) {
      return true;
    }
    if (!isUpdateAvailable()) {
      return false;
    }
    if (isBlocked) {
      return true;
    }
    if (isTooSoon() || alreadyIgnoredThisVersion()) {
      return false;
    }
    return true;
  }

  /// Is installed version below minimum app version?
  bool belowMinAppVersion() {
    var rv = false;
    if (minAppVersion != null) {
      try {
        final minVersion = Version.parse(minAppVersion);
        final installedVersion = Version.parse(_installedVersion);
        rv = installedVersion < minVersion;
      } catch (e) {
        print(e);
      }
    }
    return rv;
  }

  bool isTooSoon() {
    if (_lastTimeAlerted == null) {
      return false;
    }

    final lastAlertedDuration = DateTime.now().difference(_lastTimeAlerted);
    return lastAlertedDuration.inDays < daysUntilAlertAgain;
  }

  bool alreadyIgnoredThisVersion() {
    return _userIgnoredVersion != null &&
        _userIgnoredVersion == _appStoreVersion;
  }

  bool isUpdateAvailable() {
    if (_appStoreVersion == null || _installedVersion == null) {
      return false;
    }

    if (_updateAvailable == null) {
      final appStoreVersion = Version.parse(_appStoreVersion);
      final installedVersion = Version.parse(_installedVersion);

      final available = appStoreVersion > installedVersion;
      _updateAvailable = available ? _appStoreVersion : null;

      if (debugLogging) {
        print('upgrader: appStoreVersion: $_appStoreVersion');
        print('upgrader: installedVersion: $_installedVersion');
        print('upgrader: minAppVersion: $minAppVersion');
        print('upgrader: isUpdateAvailable: $available');
      }
    }
    return _updateAvailable != null;
  }

  /// Determine the current country code, either from the context, or
  /// from the system-reported default locale of the device. The default
  /// is `US`.
  String findCountryCode({BuildContext context}) {
    Locale locale;
    if (context != null) {
      locale = Localizations.localeOf(context, nullOk: true);
    } else {
      // Get the system locale
      locale = WidgetsBinding.instance.window.locale;
    }
    final code = locale == null || locale.countryCode == null
        ? 'US'
        : locale.countryCode;
    if (debugLogging) {
      print('upgrader: countryCode: $code');
    }
    return code;
  }

  void _showDialog(
      {@required BuildContext context,
      @required String title,
      @required String message,
      bool canDismissDialog}) {
    if (debugLogging) {
      print('upgrader: showDialog title: $title');
      print('upgrader: showDialog message: $message');
    }

    // Save the date/time as the last time alerted.
    saveLastAlerted();

    showDialog(
      barrierDismissible: canDismissDialog,
      context: context,
      builder: (BuildContext context) {
        return dialogStyle == UpgradeDialogStyle.material
            ? _alertDialog(title, message, context)
            : _cupertinoAlertDialog(title, message, context);
      },
    );
  }

  AlertDialog _alertDialog(String title, String message, BuildContext context) {
    return AlertDialog(
      title: Text(title),
      content: Column(
        mainAxisSize: MainAxisSize.min,
        children: <Widget>[
          Text(message),
          Padding(
              padding: EdgeInsets.only(top: 15.0),
              child: Text(messages.message(UpgraderMessage.prompt))),
        ],
      ),
      actions: <Widget>[
        if (showIgnore)
          FlatButton(
              child: Text(messages.message(UpgraderMessage.buttonTitleIgnore)),
              onPressed: () => onUserIgnored(context, true)),
        if (showLater)
          FlatButton(
              child: Text(messages.message(UpgraderMessage.buttonTitleLater)),
              onPressed: () => onUserLater(context, true)),
        FlatButton(
            child: Text(messages.message(UpgraderMessage.buttonTitleUpdate)),
            onPressed: () => onUserUpdated(context, !blocked())),
      ],
    );
  }

  CupertinoAlertDialog _cupertinoAlertDialog(
      String title, String message, BuildContext context) {
    return CupertinoAlertDialog(
      title: Text(title),
      content: Column(
        mainAxisSize: MainAxisSize.min,
        mainAxisAlignment: MainAxisAlignment.start,
        children: <Widget>[
          Text(message),
          Padding(
              padding: EdgeInsets.only(top: 15.0),
              child: Text(messages.message(UpgraderMessage.prompt))),
        ],
      ),
      actions: <Widget>[
        if (showIgnore)
          CupertinoDialogAction(
              child: Text(messages.message(UpgraderMessage.buttonTitleIgnore)),
              onPressed: () => onUserIgnored(context, true)),
        if (showLater)
          CupertinoDialogAction(
              child: Text(messages.message(UpgraderMessage.buttonTitleLater)),
              onPressed: () => onUserLater(context, true)),
        CupertinoDialogAction(
            isDefaultAction: true,
            child: Text(messages.message(UpgraderMessage.buttonTitleUpdate)),
            onPressed: () => onUserUpdated(context, !blocked())),
      ],
    );
  }

  void onUserIgnored(BuildContext context, bool shouldPop) {
    if (debugLogging) {
      print('upgrader: button tapped: ignore');
    }

    // If this callback has been provided, call it.
    var doProcess = true;
    if (onIgnore != null) {
      doProcess = onIgnore();
    }

    if (doProcess) {
      _saveIgnored();
    }

    if (shouldPop) {
      _pop(context);
    }
  }

  void onUserLater(BuildContext context, bool shouldPop) {
    if (debugLogging) {
      print('upgrader: button tapped: later');
    }

    // If this callback has been provided, call it.
    var doProcess = true;
    if (onLater != null) {
      doProcess = onLater();
    }

    if (doProcess) {}

    if (shouldPop) {
      _pop(context);
    }
  }

  void onUserUpdated(BuildContext context, bool shouldPop) {
    if (debugLogging) {
      print('upgrader: button tapped: update now');
    }

    // If this callback has been provided, call it.
    var doProcess = true;
    if (onUpdate != null) {
      doProcess = onUpdate();
    }

    if (doProcess) {
      _sendUserToAppStore();
    }

    if (shouldPop) {
      _pop(context);
    }
  }

  Future<bool> clearSavedSettings() async {
    var prefs = await SharedPreferences.getInstance();
    await prefs.remove('userIgnoredVersion');
    await prefs.remove('lastTimeAlerted');
    await prefs.remove('lastVersionAlerted');

    _userIgnoredVersion = null;
    _lastTimeAlerted = null;
    _lastVersionAlerted = null;

    return true;
  }

  static void resetSingleton() {
    _singleton = Upgrader._internal();
  }

  void _pop(BuildContext context) {
    Navigator.of(context).pop();
    _displayed = false;
  }

  Future<bool> _saveIgnored() async {
    var prefs = await SharedPreferences.getInstance();

    _userIgnoredVersion = _appStoreVersion;
    await prefs.setString('userIgnoredVersion', _userIgnoredVersion);
    return true;
  }

  Future<bool> saveLastAlerted() async {
    var prefs = await SharedPreferences.getInstance();
    _lastTimeAlerted = DateTime.now();
    await prefs.setString('lastTimeAlerted', _lastTimeAlerted.toString());

    _lastVersionAlerted = _appStoreVersion;
    await prefs.setString('lastVersionAlerted', _lastVersionAlerted);

    _hasAlerted = true;
    return true;
  }

  Future<bool> _getSavedPrefs() async {
    var prefs = await SharedPreferences.getInstance();
    final lastTimeAlerted = prefs.getString('lastTimeAlerted');
    if (lastTimeAlerted != null) {
      _lastTimeAlerted = DateTime.parse(lastTimeAlerted);
    }

    _lastVersionAlerted = prefs.getString('lastVersionAlerted');

    _userIgnoredVersion = prefs.getString('userIgnoredVersion');

    return true;
  }

  void _sendUserToAppStore() async {
    if (_appStoreListingURL == null || _appStoreListingURL.isEmpty) {
      if (debugLogging) {
        print('upgrader: empty _appStoreListingURL');
      }
      return;
    }

    if (debugLogging) {
      print('upgrader: launching: $_appStoreListingURL');
    }

    if (await canLaunch(_appStoreListingURL)) {
      try {
        await launch(_appStoreListingURL);
      } catch (e) {
        if (debugLogging) {
          print('upgrader: launch to app store failed: $e');
        }
      }
    } else {}
  }
}<|MERGE_RESOLUTION|>--- conflicted
+++ resolved
@@ -288,9 +288,6 @@
 
   bool shouldDisplayUpgrade() {
     final isBlocked = blocked();
-<<<<<<< HEAD
-    // If installed version below minimum app version, or is a critical update,
-=======
 
     if (debugLogging) {
       print('upgrader: blocked: $isBlocked');
@@ -299,8 +296,7 @@
       print('upgrader: hasAlerted: $_hasAlerted');
     }
 
-    // If installed version is below minimum app version, or is critical update,
->>>>>>> 3246ec53
+    // If installed version is below minimum app version, or is a critical update,
     // disable ignore and later buttons.
     if (isBlocked) {
       showIgnore = false;
